--- conflicted
+++ resolved
@@ -2223,13 +2223,9 @@
         self.attentions = nn.ModuleList(attentions)
         self.resnets = nn.ModuleList(resnets)
 
-<<<<<<< HEAD
         self.gradient_checkpointing = False
 
-    def forward(self, hidden_states: torch.FloatTensor, temb: Optional[torch.FloatTensor] = None) -> torch.FloatTensor:
-=======
     def forward(self, hidden_states: torch.Tensor, temb: Optional[torch.Tensor] = None) -> torch.Tensor:
->>>>>>> 6b3782b9
         hidden_states = self.resnets[0](hidden_states, temb)
         for attn, resnet in zip(self.attentions, self.resnets[1:]):
             if self.training and self.gradient_checkpointing:
