# Copyright 2023 Stanford University Team and The HuggingFace Team. All rights reserved.
#
# Licensed under the Apache License, Version 2.0 (the "License");
# you may not use this file except in compliance with the License.
# You may obtain a copy of the License at
#
#     http://www.apache.org/licenses/LICENSE-2.0
#
# Unless required by applicable law or agreed to in writing, software
# distributed under the License is distributed on an "AS IS" BASIS,
# WITHOUT WARRANTIES OR CONDITIONS OF ANY KIND, either express or implied.
# See the License for the specific language governing permissions and
# limitations under the License.

# DISCLAIMER: This code is strongly influenced by https://github.com/pesser/pytorch_diffusion
# and https://github.com/hojonathanho/diffusion

import inspect
from typing import Any, Callable, Dict, List, Optional, Union

import torch
from transformers import CLIPImageProcessor, CLIPTextModel, CLIPTokenizer

from ...image_processor import VaeImageProcessor
from ...loaders import FromSingleFileMixin, LoraLoaderMixin, TextualInversionLoaderMixin
from ...models import AutoencoderKL, UNet2DConditionModel
from ...models.lora import adjust_lora_scale_text_encoder
from ...schedulers import LCMScheduler
from ...utils import (
    USE_PEFT_BACKEND,
    deprecate,
    logging,
    replace_example_docstring,
    scale_lora_layers,
    unscale_lora_layers,
)
from ...utils.torch_utils import randn_tensor
from ..pipeline_utils import DiffusionPipeline
from ..stable_diffusion import StableDiffusionPipelineOutput, StableDiffusionSafetyChecker


logger = logging.get_logger(__name__)  # pylint: disable=invalid-name

EXAMPLE_DOC_STRING = """
    Examples:
        ```py
        >>> from diffusers import DiffusionPipeline
        >>> import torch

        >>> pipe = DiffusionPipeline.from_pretrained("SimianLuo/LCM_Dreamshaper_v7")
        >>> # To save GPU memory, torch.float16 can be used, but it may compromise image quality.
        >>> pipe.to(torch_device="cuda", torch_dtype=torch.float32)

        >>> prompt = "Self-portrait oil painting, a beautiful cyborg with golden hair, 8k"

        >>> # Can be set to 1~50 steps. LCM support fast inference even <= 4 steps. Recommend: 1~8 steps.
        >>> num_inference_steps = 4
        >>> images = pipe(prompt=prompt, num_inference_steps=num_inference_steps, guidance_scale=8.0).images
        >>> images[0].save("image.png")
        ```
"""


<<<<<<< HEAD
# Copied from diffusers.pipelines.stable_diffusion.pipeline_stable_diffusion.rescale_noise_cfg
def rescale_noise_cfg(noise_cfg, noise_pred_text, guidance_rescale=0.0):
    """
    Rescale `noise_cfg` according to `guidance_rescale`. Based on findings of [Common Diffusion Noise Schedules and
    Sample Steps are Flawed](https://arxiv.org/pdf/2305.08891.pdf). See Section 3.4
    """
    std_text = noise_pred_text.std(dim=list(range(1, noise_pred_text.ndim)), keepdim=True)
    std_cfg = noise_cfg.std(dim=list(range(1, noise_cfg.ndim)), keepdim=True)
    # rescale the results from guidance (fixes overexposure)
    noise_pred_rescaled = noise_cfg * (std_text / std_cfg)
    # mix with the original results from guidance by factor guidance_rescale to avoid "plain looking" images
    noise_cfg = guidance_rescale * noise_pred_rescaled + (1 - guidance_rescale) * noise_cfg
    return noise_cfg
=======
# Copied from diffusers.pipelines.stable_diffusion.pipeline_stable_diffusion.retrieve_timesteps
def retrieve_timesteps(
    scheduler,
    num_inference_steps: Optional[int] = None,
    device: Optional[Union[str, torch.device]] = None,
    timesteps: Optional[List[int]] = None,
    **kwargs,
):
    """
    Calls the scheduler's `set_timesteps` method and retrieves timesteps from the scheduler after the call. Handles
    custom timesteps. Any kwargs will be supplied to `scheduler.set_timesteps`.

    Args:
        scheduler (`SchedulerMixin`):
            The scheduler to get timesteps from.
        num_inference_steps (`int`):
            The number of diffusion steps used when generating samples with a pre-trained model. If used,
            `timesteps` must be `None`.
        device (`str` or `torch.device`, *optional*):
            The device to which the timesteps should be moved to. If `None`, the timesteps are not moved.
        timesteps (`List[int]`, *optional*):
                Custom timesteps used to support arbitrary spacing between timesteps. If `None`, then the default
                timestep spacing strategy of the scheduler is used. If `timesteps` is passed, `num_inference_steps`
                must be `None`.

    Returns:
        `Tuple[torch.Tensor, int]`: A tuple where the first element is the timestep schedule from the scheduler and the
        second element is the number of inference steps.
    """
    if timesteps is not None:
        accepts_timesteps = "timesteps" in set(inspect.signature(scheduler.set_timesteps).parameters.keys())
        if not accepts_timesteps:
            raise ValueError(
                f"The current scheduler class {scheduler.__class__}'s `set_timesteps` does not support custom"
                f" timestep schedules. Please check whether you are using the correct scheduler."
            )
        scheduler.set_timesteps(timesteps=timesteps, device=device, **kwargs)
        timesteps = scheduler.timesteps
        num_inference_steps = len(timesteps)
    else:
        scheduler.set_timesteps(num_inference_steps, device=device, **kwargs)
        timesteps = scheduler.timesteps
    return timesteps, num_inference_steps
>>>>>>> 50a749e9


class LatentConsistencyModelPipeline(
    DiffusionPipeline, TextualInversionLoaderMixin, LoraLoaderMixin, FromSingleFileMixin
):
    r"""
    Pipeline for text-to-image generation using a latent consistency model.

    This model inherits from [`DiffusionPipeline`]. Check the superclass documentation for the generic methods
    implemented for all pipelines (downloading, saving, running on a particular device, etc.).

    The pipeline also inherits the following loading methods:
        - [`~loaders.TextualInversionLoaderMixin.load_textual_inversion`] for loading textual inversion embeddings
        - [`~loaders.LoraLoaderMixin.load_lora_weights`] for loading LoRA weights
        - [`~loaders.LoraLoaderMixin.save_lora_weights`] for saving LoRA weights
        - [`~loaders.FromSingleFileMixin.from_single_file`] for loading `.ckpt` files

    Args:
        vae ([`AutoencoderKL`]):
            Variational Auto-Encoder (VAE) model to encode and decode images to and from latent representations.
        text_encoder ([`~transformers.CLIPTextModel`]):
            Frozen text-encoder ([clip-vit-large-patch14](https://huggingface.co/openai/clip-vit-large-patch14)).
        tokenizer ([`~transformers.CLIPTokenizer`]):
            A `CLIPTokenizer` to tokenize text.
        unet ([`UNet2DConditionModel`]):
            A `UNet2DConditionModel` to denoise the encoded image latents.
        scheduler ([`SchedulerMixin`]):
            A scheduler to be used in combination with `unet` to denoise the encoded image latents. Currently only
            supports [`LCMScheduler`].
        safety_checker ([`StableDiffusionSafetyChecker`]):
            Classification module that estimates whether generated images could be considered offensive or harmful.
            Please refer to the [model card](https://huggingface.co/runwayml/stable-diffusion-v1-5) for more details
            about a model's potential harms.
        feature_extractor ([`~transformers.CLIPImageProcessor`]):
            A `CLIPImageProcessor` to extract features from generated images; used as inputs to the `safety_checker`.
        requires_safety_checker (`bool`, *optional*, defaults to `True`):
            Whether the pipeline requires a safety checker component.
    """

    model_cpu_offload_seq = "text_encoder->unet->vae"
    _optional_components = ["safety_checker", "feature_extractor"]
    _exclude_from_cpu_offload = ["safety_checker"]
    _callback_tensor_inputs = ["latents", "denoised", "prompt_embeds", "w_embedding"]

    def __init__(
        self,
        vae: AutoencoderKL,
        text_encoder: CLIPTextModel,
        tokenizer: CLIPTokenizer,
        unet: UNet2DConditionModel,
        scheduler: LCMScheduler,
        safety_checker: StableDiffusionSafetyChecker,
        feature_extractor: CLIPImageProcessor,
        requires_safety_checker: bool = True,
    ):
        super().__init__()

        if safety_checker is None and requires_safety_checker:
            logger.warning(
                f"You have disabled the safety checker for {self.__class__} by passing `safety_checker=None`. Ensure"
                " that you abide to the conditions of the Stable Diffusion license and do not expose unfiltered"
                " results in services or applications open to the public. Both the diffusers team and Hugging Face"
                " strongly recommend to keep the safety filter enabled in all public facing circumstances, disabling"
                " it only for use-cases that involve analyzing network behavior or auditing its results. For more"
                " information, please have a look at https://github.com/huggingface/diffusers/pull/254 ."
            )

        if safety_checker is not None and feature_extractor is None:
            raise ValueError(
                "Make sure to define a feature extractor when loading {self.__class__} if you want to use the safety"
                " checker. If you do not want to use the safety checker, you can pass `'safety_checker=None'` instead."
            )

        self.register_modules(
            vae=vae,
            text_encoder=text_encoder,
            tokenizer=tokenizer,
            unet=unet,
            scheduler=scheduler,
            safety_checker=safety_checker,
            feature_extractor=feature_extractor,
        )
        self.vae_scale_factor = 2 ** (len(self.vae.config.block_out_channels) - 1)
        self.image_processor = VaeImageProcessor(vae_scale_factor=self.vae_scale_factor)
        self.register_to_config(requires_safety_checker=requires_safety_checker)

    # Copied from diffusers.pipelines.stable_diffusion.pipeline_stable_diffusion.StableDiffusionPipeline.enable_vae_slicing
    def enable_vae_slicing(self):
        r"""
        Enable sliced VAE decoding. When this option is enabled, the VAE will split the input tensor in slices to
        compute decoding in several steps. This is useful to save some memory and allow larger batch sizes.
        """
        self.vae.enable_slicing()

    # Copied from diffusers.pipelines.stable_diffusion.pipeline_stable_diffusion.StableDiffusionPipeline.disable_vae_slicing
    def disable_vae_slicing(self):
        r"""
        Disable sliced VAE decoding. If `enable_vae_slicing` was previously enabled, this method will go back to
        computing decoding in one step.
        """
        self.vae.disable_slicing()

    # Copied from diffusers.pipelines.stable_diffusion.pipeline_stable_diffusion.StableDiffusionPipeline.enable_vae_tiling
    def enable_vae_tiling(self):
        r"""
        Enable tiled VAE decoding. When this option is enabled, the VAE will split the input tensor into tiles to
        compute decoding and encoding in several steps. This is useful for saving a large amount of memory and to allow
        processing larger images.
        """
        self.vae.enable_tiling()

    # Copied from diffusers.pipelines.stable_diffusion.pipeline_stable_diffusion.StableDiffusionPipeline.disable_vae_tiling
    def disable_vae_tiling(self):
        r"""
        Disable tiled VAE decoding. If `enable_vae_tiling` was previously enabled, this method will go back to
        computing decoding in one step.
        """
        self.vae.disable_tiling()

    # Copied from diffusers.pipelines.stable_diffusion.pipeline_stable_diffusion.StableDiffusionPipeline.enable_freeu
    def enable_freeu(self, s1: float, s2: float, b1: float, b2: float):
        r"""Enables the FreeU mechanism as in https://arxiv.org/abs/2309.11497.

        The suffixes after the scaling factors represent the stages where they are being applied.

        Please refer to the [official repository](https://github.com/ChenyangSi/FreeU) for combinations of the values
        that are known to work well for different pipelines such as Stable Diffusion v1, v2, and Stable Diffusion XL.

        Args:
            s1 (`float`):
                Scaling factor for stage 1 to attenuate the contributions of the skip features. This is done to
                mitigate "oversmoothing effect" in the enhanced denoising process.
            s2 (`float`):
                Scaling factor for stage 2 to attenuate the contributions of the skip features. This is done to
                mitigate "oversmoothing effect" in the enhanced denoising process.
            b1 (`float`): Scaling factor for stage 1 to amplify the contributions of backbone features.
            b2 (`float`): Scaling factor for stage 2 to amplify the contributions of backbone features.
        """
        if not hasattr(self, "unet"):
            raise ValueError("The pipeline must have `unet` for using FreeU.")
        self.unet.enable_freeu(s1=s1, s2=s2, b1=b1, b2=b2)

    # Copied from diffusers.pipelines.stable_diffusion.pipeline_stable_diffusion.StableDiffusionPipeline.disable_freeu
    def disable_freeu(self):
        """Disables the FreeU mechanism if enabled."""
        self.unet.disable_freeu()

    # Copied from diffusers.pipelines.stable_diffusion.pipeline_stable_diffusion.StableDiffusionPipeline.encode_prompt
    def encode_prompt(
        self,
        prompt,
        device,
        num_images_per_prompt,
        do_classifier_free_guidance,
        negative_prompt=None,
        prompt_embeds: Optional[torch.FloatTensor] = None,
        negative_prompt_embeds: Optional[torch.FloatTensor] = None,
        lora_scale: Optional[float] = None,
        clip_skip: Optional[int] = None,
    ):
        r"""
        Encodes the prompt into text encoder hidden states.

        Args:
            prompt (`str` or `List[str]`, *optional*):
                prompt to be encoded
            device: (`torch.device`):
                torch device
            num_images_per_prompt (`int`):
                number of images that should be generated per prompt
            do_classifier_free_guidance (`bool`):
                whether to use classifier free guidance or not
            negative_prompt (`str` or `List[str]`, *optional*):
                The prompt or prompts not to guide the image generation. If not defined, one has to pass
                `negative_prompt_embeds` instead. Ignored when not using guidance (i.e., ignored if `guidance_scale` is
                less than `1`).
            prompt_embeds (`torch.FloatTensor`, *optional*):
                Pre-generated text embeddings. Can be used to easily tweak text inputs, *e.g.* prompt weighting. If not
                provided, text embeddings will be generated from `prompt` input argument.
            negative_prompt_embeds (`torch.FloatTensor`, *optional*):
                Pre-generated negative text embeddings. Can be used to easily tweak text inputs, *e.g.* prompt
                weighting. If not provided, negative_prompt_embeds will be generated from `negative_prompt` input
                argument.
            lora_scale (`float`, *optional*):
                A LoRA scale that will be applied to all LoRA layers of the text encoder if LoRA layers are loaded.
            clip_skip (`int`, *optional*):
                Number of layers to be skipped from CLIP while computing the prompt embeddings. A value of 1 means that
                the output of the pre-final layer will be used for computing the prompt embeddings.
        """
        # set lora scale so that monkey patched LoRA
        # function of text encoder can correctly access it
        if lora_scale is not None and isinstance(self, LoraLoaderMixin):
            self._lora_scale = lora_scale

            # dynamically adjust the LoRA scale
            if not USE_PEFT_BACKEND:
                adjust_lora_scale_text_encoder(self.text_encoder, lora_scale)
            else:
                scale_lora_layers(self.text_encoder, lora_scale)

        if prompt is not None and isinstance(prompt, str):
            batch_size = 1
        elif prompt is not None and isinstance(prompt, list):
            batch_size = len(prompt)
        else:
            batch_size = prompt_embeds.shape[0]

        if prompt_embeds is None:
            # textual inversion: procecss multi-vector tokens if necessary
            if isinstance(self, TextualInversionLoaderMixin):
                prompt = self.maybe_convert_prompt(prompt, self.tokenizer)

            text_inputs = self.tokenizer(
                prompt,
                padding="max_length",
                max_length=self.tokenizer.model_max_length,
                truncation=True,
                return_tensors="pt",
            )
            text_input_ids = text_inputs.input_ids
            untruncated_ids = self.tokenizer(prompt, padding="longest", return_tensors="pt").input_ids

            if untruncated_ids.shape[-1] >= text_input_ids.shape[-1] and not torch.equal(
                text_input_ids, untruncated_ids
            ):
                removed_text = self.tokenizer.batch_decode(
                    untruncated_ids[:, self.tokenizer.model_max_length - 1 : -1]
                )
                logger.warning(
                    "The following part of your input was truncated because CLIP can only handle sequences up to"
                    f" {self.tokenizer.model_max_length} tokens: {removed_text}"
                )

            if hasattr(self.text_encoder.config, "use_attention_mask") and self.text_encoder.config.use_attention_mask:
                attention_mask = text_inputs.attention_mask.to(device)
            else:
                attention_mask = None

            if clip_skip is None:
                prompt_embeds = self.text_encoder(text_input_ids.to(device), attention_mask=attention_mask)
                prompt_embeds = prompt_embeds[0]
            else:
                prompt_embeds = self.text_encoder(
                    text_input_ids.to(device), attention_mask=attention_mask, output_hidden_states=True
                )
                # Access the `hidden_states` first, that contains a tuple of
                # all the hidden states from the encoder layers. Then index into
                # the tuple to access the hidden states from the desired layer.
                prompt_embeds = prompt_embeds[-1][-(clip_skip + 1)]
                # We also need to apply the final LayerNorm here to not mess with the
                # representations. The `last_hidden_states` that we typically use for
                # obtaining the final prompt representations passes through the LayerNorm
                # layer.
                prompt_embeds = self.text_encoder.text_model.final_layer_norm(prompt_embeds)

        if self.text_encoder is not None:
            prompt_embeds_dtype = self.text_encoder.dtype
        elif self.unet is not None:
            prompt_embeds_dtype = self.unet.dtype
        else:
            prompt_embeds_dtype = prompt_embeds.dtype

        prompt_embeds = prompt_embeds.to(dtype=prompt_embeds_dtype, device=device)

        bs_embed, seq_len, _ = prompt_embeds.shape
        # duplicate text embeddings for each generation per prompt, using mps friendly method
        prompt_embeds = prompt_embeds.repeat(1, num_images_per_prompt, 1)
        prompt_embeds = prompt_embeds.view(bs_embed * num_images_per_prompt, seq_len, -1)

        # get unconditional embeddings for classifier free guidance
        if do_classifier_free_guidance and negative_prompt_embeds is None:
            uncond_tokens: List[str]
            if negative_prompt is None:
                uncond_tokens = [""] * batch_size
            elif prompt is not None and type(prompt) is not type(negative_prompt):
                raise TypeError(
                    f"`negative_prompt` should be the same type to `prompt`, but got {type(negative_prompt)} !="
                    f" {type(prompt)}."
                )
            elif isinstance(negative_prompt, str):
                uncond_tokens = [negative_prompt]
            elif batch_size != len(negative_prompt):
                raise ValueError(
                    f"`negative_prompt`: {negative_prompt} has batch size {len(negative_prompt)}, but `prompt`:"
                    f" {prompt} has batch size {batch_size}. Please make sure that passed `negative_prompt` matches"
                    " the batch size of `prompt`."
                )
            else:
                uncond_tokens = negative_prompt

            # textual inversion: procecss multi-vector tokens if necessary
            if isinstance(self, TextualInversionLoaderMixin):
                uncond_tokens = self.maybe_convert_prompt(uncond_tokens, self.tokenizer)

            max_length = prompt_embeds.shape[1]
            uncond_input = self.tokenizer(
                uncond_tokens,
                padding="max_length",
                max_length=max_length,
                truncation=True,
                return_tensors="pt",
            )

            if hasattr(self.text_encoder.config, "use_attention_mask") and self.text_encoder.config.use_attention_mask:
                attention_mask = uncond_input.attention_mask.to(device)
            else:
                attention_mask = None

            negative_prompt_embeds = self.text_encoder(
                uncond_input.input_ids.to(device),
                attention_mask=attention_mask,
            )
            negative_prompt_embeds = negative_prompt_embeds[0]

        if do_classifier_free_guidance:
            # duplicate unconditional embeddings for each generation per prompt, using mps friendly method
            seq_len = negative_prompt_embeds.shape[1]

            negative_prompt_embeds = negative_prompt_embeds.to(dtype=prompt_embeds_dtype, device=device)

            negative_prompt_embeds = negative_prompt_embeds.repeat(1, num_images_per_prompt, 1)
            negative_prompt_embeds = negative_prompt_embeds.view(batch_size * num_images_per_prompt, seq_len, -1)

        if isinstance(self, LoraLoaderMixin) and USE_PEFT_BACKEND:
            # Retrieve the original scale by scaling back the LoRA layers
            unscale_lora_layers(self.text_encoder, lora_scale)

        return prompt_embeds, negative_prompt_embeds

    # Copied from diffusers.pipelines.stable_diffusion.pipeline_stable_diffusion.StableDiffusionPipeline.run_safety_checker
    def run_safety_checker(self, image, device, dtype):
        if self.safety_checker is None:
            has_nsfw_concept = None
        else:
            if torch.is_tensor(image):
                feature_extractor_input = self.image_processor.postprocess(image, output_type="pil")
            else:
                feature_extractor_input = self.image_processor.numpy_to_pil(image)
            safety_checker_input = self.feature_extractor(feature_extractor_input, return_tensors="pt").to(device)
            image, has_nsfw_concept = self.safety_checker(
                images=image, clip_input=safety_checker_input.pixel_values.to(dtype)
            )
        return image, has_nsfw_concept

    # Copied from diffusers.pipelines.stable_diffusion.pipeline_stable_diffusion.StableDiffusionPipeline.prepare_latents
    def prepare_latents(self, batch_size, num_channels_latents, height, width, dtype, device, generator, latents=None):
        shape = (batch_size, num_channels_latents, height // self.vae_scale_factor, width // self.vae_scale_factor)
        if isinstance(generator, list) and len(generator) != batch_size:
            raise ValueError(
                f"You have passed a list of generators of length {len(generator)}, but requested an effective batch"
                f" size of {batch_size}. Make sure the batch size matches the length of the generators."
            )

        if latents is None:
            latents = randn_tensor(shape, generator=generator, device=device, dtype=dtype)
        else:
            latents = latents.to(device)

        # scale the initial noise by the standard deviation required by the scheduler
        latents = latents * self.scheduler.init_noise_sigma
        return latents

    def get_guidance_scale_embedding(self, w, embedding_dim=512, dtype=torch.float32):
        """
        See https://github.com/google-research/vdm/blob/dc27b98a554f65cdc654b800da5aa1846545d41b/model_vdm.py#L298

        Args:
            timesteps (`torch.Tensor`):
                generate embedding vectors at these timesteps
            embedding_dim (`int`, *optional*, defaults to 512):
                dimension of the embeddings to generate
            dtype:
                data type of the generated embeddings

        Returns:
            `torch.FloatTensor`: Embedding vectors with shape `(len(timesteps), embedding_dim)`
        """
        assert len(w.shape) == 1
        w = w * 1000.0

        half_dim = embedding_dim // 2
        emb = torch.log(torch.tensor(10000.0)) / (half_dim - 1)
        emb = torch.exp(torch.arange(half_dim, dtype=dtype) * -emb)
        emb = w.to(dtype)[:, None] * emb[None, :]
        emb = torch.cat([torch.sin(emb), torch.cos(emb)], dim=1)
        if embedding_dim % 2 == 1:  # zero pad
            emb = torch.nn.functional.pad(emb, (0, 1))
        assert emb.shape == (w.shape[0], embedding_dim)
        return emb

    # Copied from diffusers.pipelines.stable_diffusion.pipeline_stable_diffusion.StableDiffusionPipeline.prepare_extra_step_kwargs
    def prepare_extra_step_kwargs(self, generator, eta):
        # prepare extra kwargs for the scheduler step, since not all schedulers have the same signature
        # eta (η) is only used with the DDIMScheduler, it will be ignored for other schedulers.
        # eta corresponds to η in DDIM paper: https://arxiv.org/abs/2010.02502
        # and should be between [0, 1]

        accepts_eta = "eta" in set(inspect.signature(self.scheduler.step).parameters.keys())
        extra_step_kwargs = {}
        if accepts_eta:
            extra_step_kwargs["eta"] = eta

        # check if the scheduler accepts generator
        accepts_generator = "generator" in set(inspect.signature(self.scheduler.step).parameters.keys())
        if accepts_generator:
            extra_step_kwargs["generator"] = generator
        return extra_step_kwargs

    # Currently StableDiffusionPipeline.check_inputs with negative prompt stuff removed
    def check_inputs(
        self,
        prompt: Union[str, List[str]],
        height: int,
        width: int,
        callback_steps: int,
        prompt_embeds: Optional[torch.FloatTensor] = None,
        callback_on_step_end_tensor_inputs=None,
    ):
        if height % 8 != 0 or width % 8 != 0:
            raise ValueError(f"`height` and `width` have to be divisible by 8 but are {height} and {width}.")

        if callback_steps is not None and (not isinstance(callback_steps, int) or callback_steps <= 0):
            raise ValueError(
                f"`callback_steps` has to be a positive integer but is {callback_steps} of type"
                f" {type(callback_steps)}."
            )

        if callback_on_step_end_tensor_inputs is not None and not all(
            k in self._callback_tensor_inputs for k in callback_on_step_end_tensor_inputs
        ):
            raise ValueError(
                f"`callback_on_step_end_tensor_inputs` has to be in {self._callback_tensor_inputs}, but found {[k for k in callback_on_step_end_tensor_inputs if k not in self._callback_tensor_inputs]}"
            )

        if prompt is not None and prompt_embeds is not None:
            raise ValueError(
                f"Cannot forward both `prompt`: {prompt} and `prompt_embeds`: {prompt_embeds}. Please make sure to"
                " only forward one of the two."
            )
        elif prompt is None and prompt_embeds is None:
            raise ValueError(
                "Provide either `prompt` or `prompt_embeds`. Cannot leave both `prompt` and `prompt_embeds` undefined."
            )
        elif prompt is not None and (not isinstance(prompt, str) and not isinstance(prompt, list)):
            raise ValueError(f"`prompt` has to be of type `str` or `list` but is {type(prompt)}")

    @property
    def guidance_scale(self):
        return self._guidance_scale

    @property
    def cross_attention_kwargs(self):
        return self._cross_attention_kwargs

    @property
    def clip_skip(self):
        return self._clip_skip

    @property
    def num_timesteps(self):
        return self._num_timesteps

    @torch.no_grad()
    @replace_example_docstring(EXAMPLE_DOC_STRING)
    def __call__(
        self,
        prompt: Union[str, List[str]] = None,
        height: Optional[int] = None,
        width: Optional[int] = None,
        num_inference_steps: int = 4,
        original_inference_steps: int = None,
        timesteps: List[int] = None,
        guidance_scale: float = 8.5,
        num_images_per_prompt: Optional[int] = 1,
        generator: Optional[Union[torch.Generator, List[torch.Generator]]] = None,
        latents: Optional[torch.FloatTensor] = None,
        prompt_embeds: Optional[torch.FloatTensor] = None,
        output_type: Optional[str] = "pil",
        return_dict: bool = True,
        cross_attention_kwargs: Optional[Dict[str, Any]] = None,
        guidance_rescale: float = 0.0,
        clip_skip: Optional[int] = None,
        callback_on_step_end: Optional[Callable[[int, int, Dict], None]] = None,
        callback_on_step_end_tensor_inputs: List[str] = ["latents"],
        **kwargs,
    ):
        r"""
        The call function to the pipeline for generation.

        Args:
            prompt (`str` or `List[str]`, *optional*):
                The prompt or prompts to guide image generation. If not defined, you need to pass `prompt_embeds`.
            height (`int`, *optional*, defaults to `self.unet.config.sample_size * self.vae_scale_factor`):
                The height in pixels of the generated image.
            width (`int`, *optional*, defaults to `self.unet.config.sample_size * self.vae_scale_factor`):
                The width in pixels of the generated image.
            num_inference_steps (`int`, *optional*, defaults to 50):
                The number of denoising steps. More denoising steps usually lead to a higher quality image at the
                expense of slower inference.
            original_inference_steps (`int`, *optional*):
                The original number of inference steps use to generate a linearly-spaced timestep schedule, from which
                we will draw `num_inference_steps` evenly spaced timesteps from as our final timestep schedule,
                following the Skipping-Step method in the paper (see Section 4.3). If not set this will default to the
                scheduler's `original_inference_steps` attribute.
            timesteps (`List[int]`, *optional*):
                Custom timesteps to use for the denoising process. If not defined, equal spaced `num_inference_steps`
                timesteps on the original LCM training/distillation timestep schedule are used. Must be in descending
                order.
            guidance_scale (`float`, *optional*, defaults to 7.5):
                A higher guidance scale value encourages the model to generate images closely linked to the text
                `prompt` at the expense of lower image quality. Guidance scale is enabled when `guidance_scale > 1`.
                Note that the original latent consistency models paper uses a different CFG formulation where the
                guidance scales are decreased by 1 (so in the paper formulation CFG is enabled when `guidance_scale >
                0`).
            num_images_per_prompt (`int`, *optional*, defaults to 1):
                The number of images to generate per prompt.
            generator (`torch.Generator` or `List[torch.Generator]`, *optional*):
                A [`torch.Generator`](https://pytorch.org/docs/stable/generated/torch.Generator.html) to make
                generation deterministic.
            latents (`torch.FloatTensor`, *optional*):
                Pre-generated noisy latents sampled from a Gaussian distribution, to be used as inputs for image
                generation. Can be used to tweak the same generation with different prompts. If not provided, a latents
                tensor is generated by sampling using the supplied random `generator`.
            prompt_embeds (`torch.FloatTensor`, *optional*):
                Pre-generated text embeddings. Can be used to easily tweak text inputs (prompt weighting). If not
                provided, text embeddings are generated from the `prompt` input argument.
            output_type (`str`, *optional*, defaults to `"pil"`):
                The output format of the generated image. Choose between `PIL.Image` or `np.array`.
            return_dict (`bool`, *optional*, defaults to `True`):
                Whether or not to return a [`~pipelines.stable_diffusion.StableDiffusionPipelineOutput`] instead of a
                plain tuple.
            cross_attention_kwargs (`dict`, *optional*):
                A kwargs dictionary that if specified is passed along to the [`AttentionProcessor`] as defined in
                [`self.processor`](https://github.com/huggingface/diffusers/blob/main/src/diffusers/models/attention_processor.py).
            guidance_rescale (`float`, *optional*, defaults to 0.0):
                Guidance rescale factor from [Common Diffusion Noise Schedules and Sample Steps are
                Flawed](https://arxiv.org/pdf/2305.08891.pdf). Guidance rescale factor should fix overexposure when
                using zero terminal SNR.
            clip_skip (`int`, *optional*):
                Number of layers to be skipped from CLIP while computing the prompt embeddings. A value of 1 means that
                the output of the pre-final layer will be used for computing the prompt embeddings.
            callback_on_step_end (`Callable`, *optional*):
                A function that calls at the end of each denoising steps during the inference. The function is called
                with the following arguments: `callback_on_step_end(self: DiffusionPipeline, step: int, timestep: int,
                callback_kwargs: Dict)`. `callback_kwargs` will include a list of all tensors as specified by
                `callback_on_step_end_tensor_inputs`.
            callback_on_step_end_tensor_inputs (`List`, *optional*):
                The list of tensor inputs for the `callback_on_step_end` function. The tensors specified in the list
                will be passed as `callback_kwargs` argument. You will only be able to include variables listed in the
                `._callback_tensor_inputs` attribute of your pipeline class.

        Examples:

        Returns:
            [`~pipelines.stable_diffusion.StableDiffusionPipelineOutput`] or `tuple`:
                If `return_dict` is `True`, [`~pipelines.stable_diffusion.StableDiffusionPipelineOutput`] is returned,
                otherwise a `tuple` is returned where the first element is a list with the generated images and the
                second element is a list of `bool`s indicating whether the corresponding generated image contains
                "not-safe-for-work" (nsfw) content.
        """

        callback = kwargs.pop("callback", None)
        callback_steps = kwargs.pop("callback_steps", None)

        if callback is not None:
            deprecate(
                "callback",
                "1.0.0",
                "Passing `callback` as an input argument to `__call__` is deprecated, consider use `callback_on_step_end`",
            )
        if callback_steps is not None:
            deprecate(
                "callback_steps",
                "1.0.0",
                "Passing `callback_steps` as an input argument to `__call__` is deprecated, consider use `callback_on_step_end`",
            )

        # 0. Default height and width to unet
        height = height or self.unet.config.sample_size * self.vae_scale_factor
        width = width or self.unet.config.sample_size * self.vae_scale_factor

        # 1. Check inputs. Raise error if not correct
        self.check_inputs(prompt, height, width, callback_steps, prompt_embeds, callback_on_step_end_tensor_inputs)
        self._guidance_scale = guidance_scale
        self._clip_skip = clip_skip
        self._cross_attention_kwargs = cross_attention_kwargs

        # 2. Define call parameters
        if prompt is not None and isinstance(prompt, str):
            batch_size = 1
        elif prompt is not None and isinstance(prompt, list):
            batch_size = len(prompt)
        else:
            batch_size = prompt_embeds.shape[0]

        device = self._execution_device
        # do_classifier_free_guidance = guidance_scale > 1.0
        do_guidance_rescale = guidance_rescale > 0.0

        # 3. Encode input prompt
        lora_scale = (
            self.cross_attention_kwargs.get("scale", None) if self.cross_attention_kwargs is not None else None
        )

        # NOTE: when a LCM is distilled from an LDM via latent consistency distillation (Algorithm 1) with guided
        # distillation, the forward pass of the LCM learns to approximate sampling from the LDM using CFG with the
        # unconditional prompt "" (the empty string). Due to this, LCMs currently do not support negative prompts.
        prompt_embeds, _ = self.encode_prompt(
            prompt,
            device,
            num_images_per_prompt,
            False,
            negative_prompt=None,
            prompt_embeds=prompt_embeds,
            negative_prompt_embeds=None,
            lora_scale=lora_scale,
            clip_skip=self.clip_skip,
        )

        # 4. Prepare timesteps
        timesteps, num_inference_steps = retrieve_timesteps(
            self.scheduler, num_inference_steps, device, timesteps, original_inference_steps=original_inference_steps
        )

        # 5. Prepare latent variable
        num_channels_latents = self.unet.config.in_channels
        latents = self.prepare_latents(
            batch_size * num_images_per_prompt,
            num_channels_latents,
            height,
            width,
            prompt_embeds.dtype,
            device,
            generator,
            latents,
        )
        bs = batch_size * num_images_per_prompt

        # 6. Get Guidance Scale Embedding
        # NOTE: We use the Imagen CFG formulation that StableDiffusionPipeline uses rather than the original LCM paper
        # CFG formulation, so we need to subtract 1 from the input guidance_scale.
        # LCM CFG formulation:  cfg_noise = noise_cond + cfg_scale * (noise_cond - noise_uncond), (cfg_scale > 0.0 using CFG)
        w = torch.tensor(self.guidance_scale - 1).repeat(bs)
        w_embedding = self.get_guidance_scale_embedding(w, embedding_dim=self.unet.config.time_cond_proj_dim).to(
            device=device, dtype=latents.dtype
        )
        if do_guidance_rescale:
            w_0 = torch.zeros_like(w)
            no_cfg_embedding = self.get_guidance_scale_embedding(
                w_0, embedding_dim=self.unet.config.time_cond_proj_dim
            ).to(device=device, dtype=latents.dtype)
            w_embedding = torch.cat([no_cfg_embedding, w_embedding])

        # 7. Prepare extra step kwargs. TODO: Logic should ideally just be moved out of the pipeline
        extra_step_kwargs = self.prepare_extra_step_kwargs(generator, None)

        # 8. LCM MultiStep Sampling Loop:
        num_warmup_steps = len(timesteps) - num_inference_steps * self.scheduler.order
        self._num_timesteps = len(timesteps)
        with self.progress_bar(total=num_inference_steps) as progress_bar:
            for i, t in enumerate(timesteps):
                # Expand the latents and conditioning if we are doing guidance rescaling
                latent_model_input = torch.cat([latents] * 2) if do_guidance_rescale else latents
                conditioning_input = torch.cat([prompt_embeds] * 2) if do_guidance_rescale else prompt_embeds

                # model prediction (v-prediction, eps, x)
                model_pred = self.unet(
                    latent_model_input,
                    t,
                    timestep_cond=w_embedding,
                    encoder_hidden_states=conditioning_input,
                    cross_attention_kwargs=self.cross_attention_kwargs,
                    return_dict=False,
                )[0]

                # Do guidance rescaling, if necessary
                if do_guidance_rescale:
                    noise_pred_cond, noise_pred_cfg = model_pred.chunk(2)
                    # Based on 3.4. in https://arxiv.org/pdf/2305.08891.pdf
                    model_pred = rescale_noise_cfg(noise_pred_cfg, noise_pred_cond, guidance_rescale)

                # compute the previous noisy sample x_t -> x_t-1
                latents, denoised = self.scheduler.step(model_pred, t, latents, **extra_step_kwargs, return_dict=False)
                if callback_on_step_end is not None:
                    callback_kwargs = {}
                    for k in callback_on_step_end_tensor_inputs:
                        callback_kwargs[k] = locals()[k]
                    callback_outputs = callback_on_step_end(self, i, t, callback_kwargs)

                    latents = callback_outputs.pop("latents", latents)
                    prompt_embeds = callback_outputs.pop("prompt_embeds", prompt_embeds)
                    w_embedding = callback_outputs.pop("w_embedding", w_embedding)
                    denoised = callback_outputs.pop("denoised", denoised)

                # call the callback, if provided
                if i == len(timesteps) - 1 or ((i + 1) > num_warmup_steps and (i + 1) % self.scheduler.order == 0):
                    progress_bar.update()
                    if callback is not None and i % callback_steps == 0:
                        step_idx = i // getattr(self.scheduler, "order", 1)
                        callback(step_idx, t, latents)

        denoised = denoised.to(prompt_embeds.dtype)
        if not output_type == "latent":
            image = self.vae.decode(denoised / self.vae.config.scaling_factor, return_dict=False)[0]
            image, has_nsfw_concept = self.run_safety_checker(image, device, prompt_embeds.dtype)
        else:
            image = denoised
            has_nsfw_concept = None

        if has_nsfw_concept is None:
            do_denormalize = [True] * image.shape[0]
        else:
            do_denormalize = [not has_nsfw for has_nsfw in has_nsfw_concept]

        image = self.image_processor.postprocess(image, output_type=output_type, do_denormalize=do_denormalize)

        # Offload all models
        self.maybe_free_model_hooks()

        if not return_dict:
            return (image, has_nsfw_concept)

        return StableDiffusionPipelineOutput(images=image, nsfw_content_detected=has_nsfw_concept)<|MERGE_RESOLUTION|>--- conflicted
+++ resolved
@@ -61,7 +61,6 @@
 """
 
 
-<<<<<<< HEAD
 # Copied from diffusers.pipelines.stable_diffusion.pipeline_stable_diffusion.rescale_noise_cfg
 def rescale_noise_cfg(noise_cfg, noise_pred_text, guidance_rescale=0.0):
     """
@@ -75,7 +74,8 @@
     # mix with the original results from guidance by factor guidance_rescale to avoid "plain looking" images
     noise_cfg = guidance_rescale * noise_pred_rescaled + (1 - guidance_rescale) * noise_cfg
     return noise_cfg
-=======
+
+
 # Copied from diffusers.pipelines.stable_diffusion.pipeline_stable_diffusion.retrieve_timesteps
 def retrieve_timesteps(
     scheduler,
@@ -119,7 +119,6 @@
         scheduler.set_timesteps(num_inference_steps, device=device, **kwargs)
         timesteps = scheduler.timesteps
     return timesteps, num_inference_steps
->>>>>>> 50a749e9
 
 
 class LatentConsistencyModelPipeline(
