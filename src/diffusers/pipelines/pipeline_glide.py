# coding=utf-8
# Copyright 2022 The OpenAI Team Authors and The HuggingFace Team. All rights reserved.
#
# Licensed under the Apache License, Version 2.0 (the "License");
# you may not use this file except in compliance with the License.
# You may obtain a copy of the License at
#
#     http://www.apache.org/licenses/LICENSE-2.0
#
# Unless required by applicable law or agreed to in writing, software
# distributed under the License is distributed on an "AS IS" BASIS,
# WITHOUT WARRANTIES OR CONDITIONS OF ANY KIND, either express or implied.
# See the License for the specific language governing permissions and
# limitations under the License.
""" PyTorch CLIP model."""

import math
from dataclasses import dataclass
from typing import Any, Optional, Tuple, Union

import numpy as np
import torch
import torch.utils.checkpoint
from torch import nn

import tqdm
from transformers import CLIPConfig, CLIPModel, CLIPTextConfig, CLIPVisionConfig, GPT2Tokenizer
from transformers.activations import ACT2FN
from transformers.modeling_outputs import BaseModelOutput, BaseModelOutputWithPooling
from transformers.modeling_utils import PreTrainedModel
from transformers.utils import ModelOutput, add_start_docstrings_to_model_forward, replace_return_docstrings

from ..models import GlideSuperResUNetModel, GlideTextToImageUNetModel
from ..pipeline_utils import DiffusionPipeline
from ..schedulers import DDIMScheduler, DDPMScheduler
from ..utils import logging


#####################
# START OF THE CLIP MODEL COPY-PASTE (with a modified attention module)
#####################

logger = logging.get_logger(__name__)

_CHECKPOINT_FOR_DOC = "fusing/glide-base"

CLIP_PRETRAINED_MODEL_ARCHIVE_LIST = [
    "fusing/glide-base",
    # See all CLIP models at https://huggingface.co/models?filter=clip
]


# Copied from transformers.models.bart.modeling_bart._expand_mask
def _expand_mask(mask: torch.Tensor, dtype: torch.dtype, tgt_len: Optional[int] = None):
    """
    Expands attention_mask from `[bsz, seq_len]` to `[bsz, 1, tgt_seq_len, src_seq_len]`.
    """
    bsz, src_len = mask.size()
    tgt_len = tgt_len if tgt_len is not None else src_len

    expanded_mask = mask[:, None, None, :].expand(bsz, 1, tgt_len, src_len).to(dtype)

    inverted_mask = 1.0 - expanded_mask

    return inverted_mask.masked_fill(inverted_mask.to(torch.bool), torch.finfo(dtype).min)


# contrastive loss function, adapted from
# https://sachinruk.github.io/blog/pytorch/pytorch%20lightning/loss%20function/gpu/2021/03/07/CLIP.html
def contrastive_loss(logits: torch.Tensor) -> torch.Tensor:
    return nn.functional.cross_entropy(logits, torch.arange(len(logits), device=logits.device))


def clip_loss(similarity: torch.Tensor) -> torch.Tensor:
    caption_loss = contrastive_loss(similarity)
    image_loss = contrastive_loss(similarity.T)
    return (caption_loss + image_loss) / 2.0


@dataclass
class CLIPOutput(ModelOutput):
    """
    Args:
        loss (`torch.FloatTensor` of shape `(1,)`, *optional*, returned when `return_loss` is `True`):
            Contrastive loss for image-text similarity.
        logits_per_image:(`torch.FloatTensor` of shape `(image_batch_size, text_batch_size)`):
            The scaled dot product scores between `image_embeds` and `text_embeds`. This represents the image-text
            similarity scores.
        logits_per_text:(`torch.FloatTensor` of shape `(text_batch_size, image_batch_size)`):
            The scaled dot product scores between `text_embeds` and `image_embeds`. This represents the text-image
            similarity scores.
        text_embeds(`torch.FloatTensor` of shape `(batch_size, output_dim`):
            The text embeddings obtained by applying the projection layer to the pooled output of [`CLIPTextModel`].
        image_embeds(`torch.FloatTensor` of shape `(batch_size, output_dim`):
            The image embeddings obtained by applying the projection layer to the pooled output of [`CLIPVisionModel`].
        text_model_output(`BaseModelOutputWithPooling`):
            The output of the [`CLIPTextModel`].
        vision_model_output(`BaseModelOutputWithPooling`):
            The output of the [`CLIPVisionModel`].
    """

    loss: Optional[torch.FloatTensor] = None
    logits_per_image: torch.FloatTensor = None
    logits_per_text: torch.FloatTensor = None
    text_embeds: torch.FloatTensor = None
    image_embeds: torch.FloatTensor = None
    text_model_output: BaseModelOutputWithPooling = None
    vision_model_output: BaseModelOutputWithPooling = None

    def to_tuple(self) -> Tuple[Any]:
        return tuple(
            self[k] if k not in ["text_model_output", "vision_model_output"] else getattr(self, k).to_tuple()
            for k in self.keys()
        )


class CLIPVisionEmbeddings(nn.Module):
    def __init__(self, config: CLIPVisionConfig):
        super().__init__()
        self.config = config
        self.embed_dim = config.hidden_size
        self.image_size = config.image_size
        self.patch_size = config.patch_size

        self.class_embedding = nn.Parameter(torch.randn(self.embed_dim))

        self.patch_embedding = nn.Conv2d(
            in_channels=3, out_channels=self.embed_dim, kernel_size=self.patch_size, stride=self.patch_size, bias=False
        )

        self.num_patches = (self.image_size // self.patch_size) ** 2
        self.num_positions = self.num_patches + 1
        self.position_embedding = nn.Embedding(self.num_positions, self.embed_dim)
        self.register_buffer("position_ids", torch.arange(self.num_positions).expand((1, -1)))

    def forward(self, pixel_values: torch.FloatTensor) -> torch.Tensor:
        batch_size = pixel_values.shape[0]
        patch_embeds = self.patch_embedding(pixel_values)  # shape = [*, width, grid, grid]
        patch_embeds = patch_embeds.flatten(2).transpose(1, 2)

        class_embeds = self.class_embedding.expand(batch_size, 1, -1)
        embeddings = torch.cat([class_embeds, patch_embeds], dim=1)
        embeddings = embeddings + self.position_embedding(self.position_ids)
        return embeddings


class CLIPTextEmbeddings(nn.Module):
    def __init__(self, config: CLIPTextConfig):
        super().__init__()
        embed_dim = config.hidden_size

        self.token_embedding = nn.Embedding(config.vocab_size, embed_dim)
        self.position_embedding = nn.Embedding(config.max_position_embeddings, embed_dim)
        self.use_padding_embeddings = config.use_padding_embeddings
        if self.use_padding_embeddings:
            self.padding_embedding = nn.Embedding(config.max_position_embeddings, embed_dim)

        # position_ids (1, len position emb) is contiguous in memory and exported when serialized
        self.register_buffer("position_ids", torch.arange(config.max_position_embeddings).expand((1, -1)))

    def forward(
        self,
        input_ids: Optional[torch.LongTensor] = None,
        position_ids: Optional[torch.LongTensor] = None,
        inputs_embeds: Optional[torch.FloatTensor] = None,
        attention_mask: Optional[torch.Tensor] = None,
    ) -> torch.Tensor:
        seq_length = input_ids.shape[-1] if input_ids is not None else inputs_embeds.shape[-2]

        if position_ids is None:
            position_ids = self.position_ids[:, :seq_length]

        if inputs_embeds is None:
            inputs_embeds = self.token_embedding(input_ids)

        position_embeddings = self.position_embedding(position_ids)
        embeddings = inputs_embeds + position_embeddings

        if self.use_padding_embeddings and attention_mask is not None:
            padding_embeddings = self.padding_embedding(position_ids)
            embeddings = torch.where(attention_mask.bool().unsqueeze(-1), embeddings, padding_embeddings)

        return embeddings


class CLIPAttention(nn.Module):
    """Multi-headed attention from 'Attention Is All You Need' paper"""

    def __init__(self, config):
        super().__init__()
        self.config = config
        self.embed_dim = config.hidden_size
        self.num_heads = config.num_attention_heads
        self.head_dim = self.embed_dim // self.num_heads
        if self.head_dim * self.num_heads != self.embed_dim:
            raise ValueError(
                f"embed_dim must be divisible by num_heads (got `embed_dim`: {self.embed_dim} and `num_heads`:"
                f" {self.num_heads})."
            )
        self.scale = 1 / math.sqrt(math.sqrt(self.head_dim))

        self.qkv_proj = nn.Linear(self.embed_dim, self.embed_dim * 3)
        self.out_proj = nn.Linear(self.embed_dim, self.embed_dim)

    def forward(
        self,
        hidden_states: torch.Tensor,
        attention_mask: Optional[torch.Tensor] = None,
        causal_attention_mask: Optional[torch.Tensor] = None,
        output_attentions: Optional[bool] = False,
    ) -> Tuple[torch.Tensor, Optional[torch.Tensor], Optional[Tuple[torch.Tensor]]]:
        """Input shape: Batch x Time x Channel"""

        bsz, tgt_len, embed_dim = hidden_states.size()

        qkv_states = self.qkv_proj(hidden_states)
        qkv_states = qkv_states.view(bsz, tgt_len, self.num_heads, -1)
        query_states, key_states, value_states = torch.split(qkv_states, self.head_dim, dim=-1)

        attn_weights = torch.einsum("bthc,bshc->bhts", query_states * self.scale, key_states * self.scale)

        wdtype = attn_weights.dtype
        attn_weights = nn.functional.softmax(attn_weights.float(), dim=-1).type(wdtype)

        attn_output = torch.einsum("bhts,bshc->bthc", attn_weights, value_states)
        attn_output = attn_output.reshape(bsz, tgt_len, -1)

        attn_output = self.out_proj(attn_output)

        return attn_output, attn_weights


class CLIPMLP(nn.Module):
    def __init__(self, config):
        super().__init__()
        self.config = config
        self.activation_fn = ACT2FN[config.hidden_act]
        self.fc1 = nn.Linear(config.hidden_size, config.intermediate_size)
        self.fc2 = nn.Linear(config.intermediate_size, config.hidden_size)

    def forward(self, hidden_states: torch.Tensor) -> torch.Tensor:
        hidden_states = self.fc1(hidden_states)
        hidden_states = self.activation_fn(hidden_states)
        hidden_states = self.fc2(hidden_states)
        return hidden_states


class CLIPEncoderLayer(nn.Module):
    def __init__(self, config: CLIPConfig):
        super().__init__()
        self.embed_dim = config.hidden_size
        self.self_attn = CLIPAttention(config)
        self.layer_norm1 = nn.LayerNorm(self.embed_dim)
        self.mlp = CLIPMLP(config)
        self.layer_norm2 = nn.LayerNorm(self.embed_dim)

    def forward(
        self,
        hidden_states: torch.Tensor,
        attention_mask: torch.Tensor,
        causal_attention_mask: torch.Tensor,
        output_attentions: Optional[bool] = False,
    ) -> Tuple[torch.FloatTensor]:
        """
        Args:
            hidden_states (`torch.FloatTensor`): input to the layer of shape `(batch, seq_len, embed_dim)`
            attention_mask (`torch.FloatTensor`): attention mask of size
                `(batch, 1, tgt_len, src_len)` where padding elements are indicated by very large negative values.
                `(config.encoder_attention_heads,)`.
            output_attentions (`bool`, *optional*):
                Whether or not to return the attentions tensors of all attention layers. See `attentions` under
                returned tensors for more detail.
        """
        residual = hidden_states

        hidden_states = self.layer_norm1(hidden_states)
        hidden_states, attn_weights = self.self_attn(
            hidden_states=hidden_states,
            attention_mask=attention_mask,
            causal_attention_mask=causal_attention_mask,
            output_attentions=output_attentions,
        )
        hidden_states = residual + hidden_states

        residual = hidden_states
        hidden_states = self.layer_norm2(hidden_states)
        hidden_states = self.mlp(hidden_states)
        hidden_states = residual + hidden_states

        outputs = (hidden_states,)

        if output_attentions:
            outputs += (attn_weights,)

        return outputs


class CLIPPreTrainedModel(PreTrainedModel):
    """
    An abstract class to handle weights initialization and a simple interface for downloading and loading pretrained
    models.
    """

    config_class = CLIPConfig
    base_model_prefix = "clip"
    supports_gradient_checkpointing = True
    _keys_to_ignore_on_load_missing = [r"position_ids"]

    def _init_weights(self, module):
        """Initialize the weights"""
        factor = self.config.initializer_factor
        if isinstance(module, CLIPTextEmbeddings):
            module.token_embedding.weight.data.normal_(mean=0.0, std=factor * 0.02)
            module.position_embedding.weight.data.normal_(mean=0.0, std=factor * 0.02)
            if hasattr(module, "padding_embedding"):
                module.padding_embedding.weight.data.normal_(mean=0.0, std=factor * 0.02)
        elif isinstance(module, CLIPVisionEmbeddings):
            factor = self.config.initializer_factor
            nn.init.normal_(module.class_embedding, mean=0.0, std=module.embed_dim**-0.5 * factor)
            nn.init.normal_(module.patch_embedding.weight, std=module.config.initializer_range * factor)
            nn.init.normal_(module.position_embedding.weight, std=module.config.initializer_range * factor)
        elif isinstance(module, CLIPAttention):
            factor = self.config.initializer_factor
            in_proj_std = (module.embed_dim**-0.5) * ((2 * module.config.num_hidden_layers) ** -0.5) * factor
            out_proj_std = (module.embed_dim**-0.5) * factor
            nn.init.normal_(module.qkv_proj.weight, std=in_proj_std)
            nn.init.normal_(module.out_proj.weight, std=out_proj_std)
        elif isinstance(module, CLIPMLP):
            factor = self.config.initializer_factor
            in_proj_std = (
                (module.config.hidden_size**-0.5) * ((2 * module.config.num_hidden_layers) ** -0.5) * factor
            )
            fc_std = (2 * module.config.hidden_size) ** -0.5 * factor
            nn.init.normal_(module.fc1.weight, std=fc_std)
            nn.init.normal_(module.fc2.weight, std=in_proj_std)
        elif isinstance(module, CLIPModel):
            nn.init.normal_(
                module.text_projection.weight,
                std=module.text_embed_dim**-0.5 * self.config.initializer_factor,
            )
            nn.init.normal_(
                module.visual_projection.weight,
                std=module.vision_embed_dim**-0.5 * self.config.initializer_factor,
            )

        if isinstance(module, nn.LayerNorm):
            module.bias.data.zero_()
            module.weight.data.fill_(1.0)
        if isinstance(module, nn.Linear) and module.bias is not None:
            module.bias.data.zero_()

    def _set_gradient_checkpointing(self, module, value=False):
        if isinstance(module, CLIPEncoder):
            module.gradient_checkpointing = value


CLIP_START_DOCSTRING = r"""
    This model is a PyTorch [torch.nn.Module](https://pytorch.org/docs/stable/nn.html#torch.nn.Module) subclass. Use it
    as a regular PyTorch Module and refer to the PyTorch documentation for all matter related to general usage and
    behavior.

    Parameters:
        config ([`CLIPConfig`]): Model configuration class with all the parameters of the model.
            Initializing with a config file does not load the weights associated with the model, only the
            configuration. Check out the [`~PreTrainedModel.from_pretrained`] method to load the model weights.
"""

CLIP_TEXT_INPUTS_DOCSTRING = r"""
    Args:
        input_ids (`torch.LongTensor` of shape `(batch_size, sequence_length)`):
            Indices of input sequence tokens in the vocabulary. Padding will be ignored by default should you provide
            it.

            Indices can be obtained using [`CLIPTokenizer`]. See [`PreTrainedTokenizer.encode`] and
            [`PreTrainedTokenizer.__call__`] for details.

            [What are input IDs?](../glossary#input-ids)
        attention_mask (`torch.Tensor` of shape `(batch_size, sequence_length)`, *optional*):
            Mask to avoid performing attention on padding token indices. Mask values selected in `[0, 1]`:

            - 1 for tokens that are **not masked**,
            - 0 for tokens that are **masked**.

            [What are attention masks?](../glossary#attention-mask)
        position_ids (`torch.LongTensor` of shape `(batch_size, sequence_length)`, *optional*):
            Indices of positions of each input sequence tokens in the position embeddings. Selected in the range `[0,
            config.max_position_embeddings - 1]`.

            [What are position IDs?](../glossary#position-ids)
        output_attentions (`bool`, *optional*):
            Whether or not to return the attentions tensors of all attention layers. See `attentions` under returned
            tensors for more detail.
        output_hidden_states (`bool`, *optional*):
            Whether or not to return the hidden states of all layers. See `hidden_states` under returned tensors for
            more detail.
        return_dict (`bool`, *optional*):
            Whether or not to return a [`~utils.ModelOutput`] instead of a plain tuple.
"""

CLIP_VISION_INPUTS_DOCSTRING = r"""
    Args:
        pixel_values (`torch.FloatTensor` of shape `(batch_size, num_channels, height, width)`):
            Pixel values. Padding will be ignored by default should you provide it. Pixel values can be obtained using
            [`CLIPFeatureExtractor`]. See [`CLIPFeatureExtractor.__call__`] for details.
        output_attentions (`bool`, *optional*):
            Whether or not to return the attentions tensors of all attention layers. See `attentions` under returned
            tensors for more detail.
        output_hidden_states (`bool`, *optional*):
            Whether or not to return the hidden states of all layers. See `hidden_states` under returned tensors for
            more detail.
        return_dict (`bool`, *optional*):
            Whether or not to return a [`~utils.ModelOutput`] instead of a plain tuple.
"""

CLIP_INPUTS_DOCSTRING = r"""
    Args:
        input_ids (`torch.LongTensor` of shape `(batch_size, sequence_length)`):
            Indices of input sequence tokens in the vocabulary. Padding will be ignored by default should you provide
            it.

            Indices can be obtained using [`CLIPTokenizer`]. See [`PreTrainedTokenizer.encode`] and
            [`PreTrainedTokenizer.__call__`] for details.

            [What are input IDs?](../glossary#input-ids)
        attention_mask (`torch.Tensor` of shape `(batch_size, sequence_length)`, *optional*):
            Mask to avoid performing attention on padding token indices. Mask values selected in `[0, 1]`:

            - 1 for tokens that are **not masked**,
            - 0 for tokens that are **masked**.

            [What are attention masks?](../glossary#attention-mask)
        position_ids (`torch.LongTensor` of shape `(batch_size, sequence_length)`, *optional*):
            Indices of positions of each input sequence tokens in the position embeddings. Selected in the range `[0,
            config.max_position_embeddings - 1]`.

            [What are position IDs?](../glossary#position-ids)
        pixel_values (`torch.FloatTensor` of shape `(batch_size, num_channels, height, width)`):
            Pixel values. Padding will be ignored by default should you provide it. Pixel values can be obtained using
            [`CLIPFeatureExtractor`]. See [`CLIPFeatureExtractor.__call__`] for details.
        return_loss (`bool`, *optional*):
            Whether or not to return the contrastive loss.
        output_attentions (`bool`, *optional*):
            Whether or not to return the attentions tensors of all attention layers. See `attentions` under returned
            tensors for more detail.
        output_hidden_states (`bool`, *optional*):
            Whether or not to return the hidden states of all layers. See `hidden_states` under returned tensors for
            more detail.
        return_dict (`bool`, *optional*):
            Whether or not to return a [`~utils.ModelOutput`] instead of a plain tuple.
"""


class CLIPEncoder(nn.Module):
    """
    Transformer encoder consisting of `config.num_hidden_layers` self attention layers. Each layer is a
    [`CLIPEncoderLayer`].

    Args:
        config: CLIPConfig
    """

    def __init__(self, config: CLIPConfig):
        super().__init__()
        self.config = config
        self.layers = nn.ModuleList([CLIPEncoderLayer(config) for _ in range(config.num_hidden_layers)])
        self.gradient_checkpointing = False

    def forward(
        self,
        inputs_embeds,
        attention_mask: Optional[torch.Tensor] = None,
        causal_attention_mask: Optional[torch.Tensor] = None,
        output_attentions: Optional[bool] = None,
        output_hidden_states: Optional[bool] = None,
        return_dict: Optional[bool] = None,
    ) -> Union[Tuple, BaseModelOutput]:
        r"""
        Args:
            inputs_embeds (`torch.FloatTensor` of shape `(batch_size, sequence_length, hidden_size)`):
                Optionally, instead of passing `input_ids` you can choose to directly pass an embedded representation.
                This is useful if you want more control over how to convert `input_ids` indices into associated vectors
                than the model's internal embedding lookup matrix.
            attention_mask (`torch.Tensor` of shape `(batch_size, sequence_length)`, *optional*):
                Mask to avoid performing attention on padding token indices. Mask values selected in `[0, 1]`:

                - 1 for tokens that are **not masked**,
                - 0 for tokens that are **masked**.

                [What are attention masks?](../glossary#attention-mask)
            causal_attention_mask (`torch.Tensor` of shape `(batch_size, sequence_length)`, *optional*):
                Causal mask for the text model. Mask values selected in `[0, 1]`:

                - 1 for tokens that are **not masked**,
                - 0 for tokens that are **masked**.

                [What are attention masks?](../glossary#attention-mask)
            output_attentions (`bool`, *optional*):
                Whether or not to return the attentions tensors of all attention layers. See `attentions` under
                returned tensors for more detail.
            output_hidden_states (`bool`, *optional*):
                Whether or not to return the hidden states of all layers. See `hidden_states` under returned tensors
                for more detail.
            return_dict (`bool`, *optional*):
                Whether or not to return a [`~utils.ModelOutput`] instead of a plain tuple.
        """
        output_attentions = output_attentions if output_attentions is not None else self.config.output_attentions
        output_hidden_states = (
            output_hidden_states if output_hidden_states is not None else self.config.output_hidden_states
        )
        return_dict = return_dict if return_dict is not None else self.config.use_return_dict

        encoder_states = () if output_hidden_states else None
        all_attentions = () if output_attentions else None

        hidden_states = inputs_embeds
        for idx, encoder_layer in enumerate(self.layers):
            if output_hidden_states:
                encoder_states = encoder_states + (hidden_states,)
            if self.gradient_checkpointing and self.training:

                def create_custom_forward(module):
                    def custom_forward(*inputs):
                        return module(*inputs, output_attentions)

                    return custom_forward

                layer_outputs = torch.utils.checkpoint.checkpoint(
                    create_custom_forward(encoder_layer),
                    hidden_states,
                    attention_mask,
                    causal_attention_mask,
                )
            else:
                layer_outputs = encoder_layer(
                    hidden_states,
                    attention_mask,
                    causal_attention_mask,
                    output_attentions=output_attentions,
                )

            hidden_states = layer_outputs[0]

            if output_attentions:
                all_attentions = all_attentions + (layer_outputs[1],)

        if output_hidden_states:
            encoder_states = encoder_states + (hidden_states,)

        if not return_dict:
            return tuple(v for v in [hidden_states, encoder_states, all_attentions] if v is not None)
        return BaseModelOutput(
            last_hidden_state=hidden_states, hidden_states=encoder_states, attentions=all_attentions
        )


class CLIPTextTransformer(nn.Module):
    def __init__(self, config: CLIPTextConfig):
        super().__init__()
        self.config = config
        embed_dim = config.hidden_size
        self.embeddings = CLIPTextEmbeddings(config)
        self.encoder = CLIPEncoder(config)
        self.final_layer_norm = nn.LayerNorm(embed_dim)

    @add_start_docstrings_to_model_forward(CLIP_TEXT_INPUTS_DOCSTRING)
    @replace_return_docstrings(output_type=BaseModelOutputWithPooling, config_class=CLIPTextConfig)
    def forward(
        self,
        input_ids: Optional[torch.Tensor] = None,
        attention_mask: Optional[torch.Tensor] = None,
        position_ids: Optional[torch.Tensor] = None,
        output_attentions: Optional[bool] = None,
        output_hidden_states: Optional[bool] = None,
        return_dict: Optional[bool] = None,
    ) -> Union[Tuple, BaseModelOutputWithPooling]:
        r"""
        Returns:

        """
        output_attentions = output_attentions if output_attentions is not None else self.config.output_attentions
        output_hidden_states = (
            output_hidden_states if output_hidden_states is not None else self.config.output_hidden_states
        )
        return_dict = return_dict if return_dict is not None else self.config.use_return_dict

        if input_ids is None:
            raise ValueError("You have to specify either input_ids")

        input_shape = input_ids.size()
        input_ids = input_ids.view(-1, input_shape[-1])

        hidden_states = self.embeddings(input_ids=input_ids, position_ids=position_ids, attention_mask=attention_mask)

        bsz, seq_len = input_shape
        # CLIP's text model uses causal mask, prepare it here.
        # https://github.com/openai/CLIP/blob/cfcffb90e69f37bf2ff1e988237a0fbe41f33c04/clip/model.py#L324
        causal_attention_mask = self._build_causal_attention_mask(bsz, seq_len).to(hidden_states.device)

        # expand attention_mask
        if attention_mask is not None:
            # [bsz, seq_len] -> [bsz, 1, tgt_seq_len, src_seq_len]
            attention_mask = _expand_mask(attention_mask, hidden_states.dtype)

        encoder_outputs = self.encoder(
            inputs_embeds=hidden_states,
            attention_mask=None,
            causal_attention_mask=None,
            output_attentions=output_attentions,
            output_hidden_states=output_hidden_states,
            return_dict=return_dict,
        )

        last_hidden_state = encoder_outputs[0]
        last_hidden_state = self.final_layer_norm(last_hidden_state)

        # text_embeds.shape = [batch_size, sequence_length, transformer.width]
        # take features from the eot embedding (eot_token is the highest number in each sequence)
        pooled_output = last_hidden_state[torch.arange(last_hidden_state.shape[0]), input_ids.argmax(dim=-1)]

        if not return_dict:
            return (last_hidden_state, pooled_output) + encoder_outputs[1:]

        return BaseModelOutputWithPooling(
            last_hidden_state=last_hidden_state,
            pooler_output=pooled_output,
            hidden_states=encoder_outputs.hidden_states,
            attentions=encoder_outputs.attentions,
        )

    def _build_causal_attention_mask(self, bsz, seq_len):
        # lazily create causal attention mask, with full attention between the vision tokens
        # pytorch uses additive attention mask; fill with -inf
        mask = torch.empty(bsz, seq_len, seq_len)
        mask.fill_(torch.tensor(float("-inf")))
        mask.triu_(1)  # zero out the lower diagonal
        mask = mask.unsqueeze(1)  # expand mask
        return mask


class CLIPTextModel(CLIPPreTrainedModel):
    config_class = CLIPTextConfig

    def __init__(self, config: CLIPTextConfig):
        super().__init__(config)
        self.text_model = CLIPTextTransformer(config)
        # Initialize weights and apply final processing
        self.post_init()

    def get_input_embeddings(self) -> nn.Module:
        return self.text_model.embeddings.token_embedding

    def set_input_embeddings(self, value):
        self.text_model.embeddings.token_embedding = value

    @add_start_docstrings_to_model_forward(CLIP_TEXT_INPUTS_DOCSTRING)
    @replace_return_docstrings(output_type=BaseModelOutputWithPooling, config_class=CLIPTextConfig)
    def forward(
        self,
        input_ids: Optional[torch.Tensor] = None,
        attention_mask: Optional[torch.Tensor] = None,
        position_ids: Optional[torch.Tensor] = None,
        output_attentions: Optional[bool] = None,
        output_hidden_states: Optional[bool] = None,
        return_dict: Optional[bool] = None,
    ) -> Union[Tuple, BaseModelOutputWithPooling]:
        r"""
        Returns:

        Examples:

        ```python
        >>> from transformers import CLIPTokenizer, CLIPTextModel

        >>> model = CLIPTextModel.from_pretrained("openai/clip-vit-base-patch32")
        >>> tokenizer = CLIPTokenizer.from_pretrained("openai/clip-vit-base-patch32")

        >>> inputs = tokenizer(["a photo of a cat", "a photo of a dog"], padding=True, return_tensors="pt")

        >>> outputs = model(**inputs)
        >>> last_hidden_state = outputs.last_hidden_state
        >>> pooled_output = outputs.pooler_output  # pooled (EOS token) states
        ```"""
        return self.text_model(
            input_ids=input_ids,
            attention_mask=attention_mask,
            position_ids=position_ids,
            output_attentions=output_attentions,
            output_hidden_states=output_hidden_states,
            return_dict=return_dict,
        )


#####################
# END OF THE CLIP MODEL COPY-PASTE
#####################


<<<<<<< HEAD
def _extract_into_tensor(arr, timesteps, broadcast_shape):
    """
    Extract values from a 1-D numpy array for a batch of indices.

    :param arr: the 1-D numpy array.
    :param timesteps: a tensor of indices into the array to extract.
    :param broadcast_shape: a larger shape of K dimensions with the batch
                            dimension equal to the length of timesteps.
    :return: a tensor of shape [batch_size, 1, ...] where the shape has K dims.
    """
    res = torch.from_numpy(arr).to(device=timesteps.device)[timesteps].float()
    while len(res.shape) < len(broadcast_shape):
        res = res[..., None]
    return res + torch.zeros(broadcast_shape, device=timesteps.device)


class GlidePipeline(DiffusionPipeline):
=======
class Glide(DiffusionPipeline):
>>>>>>> c31736a4
    def __init__(
        self,
        text_unet: GlideTextToImageUNetModel,
        text_noise_scheduler: DDPMScheduler,
        text_encoder: CLIPTextModel,
        tokenizer: GPT2Tokenizer,
        upscale_unet: GlideSuperResUNetModel,
        upscale_noise_scheduler: DDIMScheduler,
    ):
        super().__init__()
        self.register_modules(
            text_unet=text_unet,
            text_noise_scheduler=text_noise_scheduler,
            text_encoder=text_encoder,
            tokenizer=tokenizer,
            upscale_unet=upscale_unet,
            upscale_noise_scheduler=upscale_noise_scheduler,
        )

    @torch.no_grad()
    def __call__(
        self,
        prompt,
        generator=None,
        torch_device=None,
        num_inference_steps_upscale=50,
        guidance_scale=3.0,
        eta=0.0,
        upsample_temp=0.997,
    ):

        torch_device = "cuda" if torch.cuda.is_available() else "cpu"

        self.text_unet.to(torch_device)
        self.text_encoder.to(torch_device)
        self.upscale_unet.to(torch_device)

        def text_model_fn(x_t, timesteps, transformer_out, **kwargs):
            half = x_t[: len(x_t) // 2]
            combined = torch.cat([half, half], dim=0)
            model_out = self.text_unet(combined, timesteps, transformer_out, **kwargs)
            eps, rest = model_out[:, :3], model_out[:, 3:]
            cond_eps, uncond_eps = torch.split(eps, len(eps) // 2, dim=0)
            half_eps = uncond_eps + guidance_scale * (cond_eps - uncond_eps)
            eps = torch.cat([half_eps, half_eps], dim=0)
            return torch.cat([eps, rest], dim=1)

        # 1. Sample gaussian noise
        batch_size = 2  # second image is empty for classifier-free guidance
        image = torch.randn(
            (
                batch_size,
                self.text_unet.in_channels,
                self.text_unet.resolution,
                self.text_unet.resolution,
            ),
            generator=generator,
        ).to(torch_device)

        # 2. Encode tokens
        # an empty input is needed to guide the model away from it
        inputs = self.tokenizer([prompt, ""], padding="max_length", max_length=128, return_tensors="pt")
        input_ids = inputs["input_ids"].to(torch_device)
        attention_mask = inputs["attention_mask"].to(torch_device)
        transformer_out = self.text_encoder(input_ids, attention_mask).last_hidden_state

        # 3. Run the text2image generation step
        num_prediction_steps = len(self.text_noise_scheduler)
        for t in tqdm.tqdm(reversed(range(num_prediction_steps)), total=num_prediction_steps):
            with torch.no_grad():
                time_input = torch.tensor([t] * image.shape[0], device=torch_device)
                model_output = text_model_fn(image, time_input, transformer_out)
                noise_residual, model_var_values = torch.split(model_output, 3, dim=1)

            min_log = self.text_noise_scheduler.get_variance(t, "fixed_small_log")
            max_log = self.text_noise_scheduler.get_variance(t, "fixed_large_log")
            # The model_var_values is [-1, 1] for [min_var, max_var].
            frac = (model_var_values + 1) / 2
            model_log_variance = frac * max_log + (1 - frac) * min_log

            pred_prev_image = self.text_noise_scheduler.step(noise_residual, image, t)
            noise = torch.randn(image.shape, generator=generator).to(torch_device)
            variance = torch.exp(0.5 * model_log_variance) * noise

            # set current image to prev_image: x_t -> x_t-1
            image = pred_prev_image + variance

        # 4. Run the upscaling step
        batch_size = 1
        image = image[:1]
        low_res = ((image + 1) * 127.5).round() / 127.5 - 1

        # Sample gaussian noise to begin loop
        image = torch.randn(
            (
                batch_size,
                self.upscale_unet.in_channels // 2,
                self.upscale_unet.resolution,
                self.upscale_unet.resolution,
            ),
            generator=generator,
        ).to(torch_device)
        image = image * upsample_temp

        num_trained_timesteps = self.upscale_noise_scheduler.timesteps
        inference_step_times = range(0, num_trained_timesteps, num_trained_timesteps // num_inference_steps_upscale)

        for t in tqdm.tqdm(reversed(range(num_inference_steps_upscale)), total=num_inference_steps_upscale):
            # 1. predict noise residual
            with torch.no_grad():
                time_input = torch.tensor([inference_step_times[t]] * image.shape[0], device=torch_device)
                model_output = self.upscale_unet(image, time_input, low_res)
                noise_residual, pred_variance = torch.split(model_output, 3, dim=1)

            # 2. predict previous mean of image x_t-1
            pred_prev_image = self.upscale_noise_scheduler.step(
                noise_residual, image, t, num_inference_steps_upscale, eta, use_clipped_residual=True
            )

            # 3. optionally sample variance
            variance = 0
            if eta > 0:
                noise = torch.randn(image.shape, generator=generator).to(torch_device)
                variance = (
                    self.upscale_noise_scheduler.get_variance(t, num_inference_steps_upscale).sqrt() * eta * noise
                )

            # 4. set current image to prev_image: x_t -> x_t-1
            image = pred_prev_image + variance

        image = image.clamp(-1, 1).permute(0, 2, 3, 1)

        return image<|MERGE_RESOLUTION|>--- conflicted
+++ resolved
@@ -694,8 +694,6 @@
 # END OF THE CLIP MODEL COPY-PASTE
 #####################
 
-
-<<<<<<< HEAD
 def _extract_into_tensor(arr, timesteps, broadcast_shape):
     """
     Extract values from a 1-D numpy array for a batch of indices.
@@ -713,9 +711,6 @@
 
 
 class GlidePipeline(DiffusionPipeline):
-=======
-class Glide(DiffusionPipeline):
->>>>>>> c31736a4
     def __init__(
         self,
         text_unet: GlideTextToImageUNetModel,
